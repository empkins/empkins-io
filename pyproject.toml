--- conflicted
+++ resolved
@@ -25,11 +25,8 @@
 fastavro = "^1.4.0"
 # opencv is optional, but required for some functions
 opencv-python = {version="^4.8", optional=true}
-<<<<<<< HEAD
 construct = "^2.10.70"
-=======
 openpyxl = "^3.1.5"
->>>>>>> 003e607f
 
 [tool.poetry.extras]
 opencv = ["opencv-python"]
