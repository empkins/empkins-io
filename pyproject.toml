[project]
name = "empkins-io"
version = "0.1.1"
description = "A Python package to load and convert data from EmpkinS sensors."
authors = [{ name = "Robert Richer", email = "robert.richer@fau.de" }]
requires-python = ">=3.10,<3.13"
dependencies = [
    "pyquaternion>=0.9.9,<0.10",
    "biopsykit",
    "h5py>=3.5.0,<4",
    "tpcp>=2",
    "resampy>=0.4.2,<0.5",
    "avro>=1.11.3,<2",
    "fastavro>=1.4.0,<2",
]

<<<<<<< HEAD
[tool.poetry.dependencies]
python = ">=3.8,<3.11"
numpy = ">=1.19,<1.25"
pandas = "^1.2.0"
scipy = "^1.7.0"
matplotlib = "^3"
seaborn = "^0.11.1"
statsmodels = "^0"
pyquaternion = "^0.9.9"
biopsykit = {git="https://github.com/mad-lab-fau/BioPsyKit.git", branch="main", extras=["jupyter"]}
h5py = "^3.5.0"
tpcp = ">=0.22.0"
resampy = "^0.4.2"
=======
[project.optional-dependencies]
opencv = ["opencv-python~=4.8"]
>>>>>>> 5cc15774

[dependency-groups]
dev = [
    "black>=24.8.0,<25",
    "ruff>=0.6.3,<0.7",
    "ipykernel>=6.29.5,<7",
    "ipympl>=0.9.6,<0.10",
]

[tool.uv.sources]
biopsykit = { git = "https://github.com/mad-lab-fau/BioPsyKit.git", branch = "main" }

[build-system]
requires = ["hatchling"]
build-backend = "hatchling.build"

[tool.black]
line-length = 120
target-version = ['py310']
exclude = '''
(
  /(
      \.eggs         # exclude a few common directories in the
    | \.git          # root of the project
    | \.hg
    | \.mypy_cache
    | \.tox
    | \.venv
    | _build
    | docs
    | build
    | dist
    | \.virtual_documents
  )/
)
'''

[tool.isort]
profile = "black"
multi_line_output = 3
line_length = 120
skip_gitignore = true

[tool.poe.tasks]
_black = "black ."
_black_check = "black . --check"
_isort = "isort **/*.py"
_isort_check = "isort **/*.py --check-only"

# Reformat all files using black and sort import
_format = "ruff format ."
_auto_fix = "ruff check . --fix-only --show-fixes --exit-zero"
format = ["_auto_fix", "_format"]
lint = { cmd = "ruff check src --fix", help = "Lint all files with ruff." }
_lint_ci = "ruff check src --format=github"
_check_black = "black . --check"
ci_check = { sequence = ["_check_black", "_lint_ci"], help = "Check all potential format and linting issues." }
test = {cmd = "pytest --cov=empkins_io --cov-report=xml", help = "Run Pytest with coverage." }
update_version = {"script" = "_tasks:task_update_version"}
register_ipykernel = { cmd = "python -m ipykernel install --user --name empkins-io --display-name empkins-io", help = "Add a new jupyter kernel for the project."}
remove_ipykernel = { cmd = "jupyter kernelspec uninstall empkins-io", help = "Remove the project specific jupyter kernel."}
default = {sequence = ["format", "lint", "test"], help = "Run the default pipeline, consisting of formatting, linting, and testing."}<|MERGE_RESOLUTION|>--- conflicted
+++ resolved
@@ -14,24 +14,8 @@
     "fastavro>=1.4.0,<2",
 ]
 
-<<<<<<< HEAD
-[tool.poetry.dependencies]
-python = ">=3.8,<3.11"
-numpy = ">=1.19,<1.25"
-pandas = "^1.2.0"
-scipy = "^1.7.0"
-matplotlib = "^3"
-seaborn = "^0.11.1"
-statsmodels = "^0"
-pyquaternion = "^0.9.9"
-biopsykit = {git="https://github.com/mad-lab-fau/BioPsyKit.git", branch="main", extras=["jupyter"]}
-h5py = "^3.5.0"
-tpcp = ">=0.22.0"
-resampy = "^0.4.2"
-=======
 [project.optional-dependencies]
 opencv = ["opencv-python~=4.8"]
->>>>>>> 5cc15774
 
 [dependency-groups]
 dev = [
