--- conflicted
+++ resolved
@@ -14,27 +14,8 @@
     "fastavro>=1.4.0,<2",
 ]
 
-<<<<<<< HEAD
-[tool.poetry.dependencies]
-python = ">=3.8,<3.11"
-numpy = ">=1.19,<1.25"
-scipy = "^1.7.0"
-matplotlib = "^3"
-seaborn = "^0.11.1"
-statsmodels = "^0"
-pyquaternion = "^0.9.9"
-biopsykit = {path="../biopsykit", extras=["jupyter"], develop=true}
-h5py = "^3.5.0"
-tpcp = "^0"
-resampy = "^0.4.2"
-avro = "^1.11.3"
-fastavro = "^1.4.0"
-# opencv is optional, but required for some functions
-opencv-python = {version="^4.8", optional=true}
-=======
 [project.optional-dependencies]
 opencv = ["opencv-python~=4.8"]
->>>>>>> 1ca2eae0
 
 [dependency-groups]
 dev = [
