--- conflicted
+++ resolved
@@ -1,9 +1,5 @@
 from collections.abc import Sequence
-<<<<<<< HEAD
 from functools import cached_property, lru_cache
-=======
-from functools import lru_cache
->>>>>>> f4a0e2cc
 from itertools import product
 from typing import ClassVar
 
@@ -14,17 +10,10 @@
 
 __all__ = ["D07PilotStudyDataset"]
 
-<<<<<<< HEAD
 from empkins_io.datasets.d07.pilot_study.helper import _load_mocap_data
 from empkins_io.utils._types import path_t
 
 _cached_load_mocap_data = lru_cache(maxsize=4)(_load_mocap_data)
-=======
-from empkins_io.datasets.d07.pilot_study._helper import _load_xsens_data
-from empkins_io.utils._types import path_t
-
-_cached_load_xsens_data = lru_cache(maxsize=4)(_load_xsens_data)
->>>>>>> f4a0e2cc
 
 
 class D07PilotStudyDataset(Dataset):
@@ -72,7 +61,7 @@
     def create_index(self) -> pd.DataFrame:
         p_ids = [
             subject_dir.name
-            for subject_dir in get_subject_dirs(self.base_path.joinpath("data_per_participant"), r"^VP_(\d+)")
+            for subject_dir in get_subject_dirs(self.base_path.joinpath("data_per_participant"), "VP_*")
         ]
         index_cols = ["participant", "condition", "phase"]
         index = list(product(p_ids, self.CONDITIONS, self.PHASES))
@@ -95,22 +84,16 @@
             raise ValueError("Time logs can only be accessed for a single participant and condition!")
 
         p_id = self.index["participant"][0]
-<<<<<<< HEAD
+        condition = self.index["condition"][0]
         phases = self.index["phase"].unique()
         file_path = self.base_path.joinpath(f"data_per_participant/{p_id}/timelogs/cleaned/{p_id}_timelog.csv")
 
         data = load_atimelogger_file(file_path, handle_multiple="fix")
         data = data.rename(columns=self.PHASE_MAPPER, level="phase")
-=======
-        condition = self.index["condition"][0]
-        phases = self.index["phase"].unique()
-        file_path = self.base_path.joinpath(f"data_per_participant/{p_id}/timelogs/cleaned/{p_id}_timelog.csv")
-
         # apply condition order mapping
         # self.CONDITION_ORDER_MAPPING[self.condition_order.iloc[0]["condition_order"]]
 
         data = load_atimelogger_file(file_path)
->>>>>>> f4a0e2cc
         data = data.reindex(phases, level="phase", axis=1)
         return data
 
@@ -119,32 +102,22 @@
         if not self.is_single(None):
             raise ValueError("Motion capture data can only be accessed for a single participant, condition and phase!")
 
-<<<<<<< HEAD
         p_id = self.index["participant"][0]
         condition = self.index["condition"][0]
         phase = self.index["phase"][0]
-
-        # TODO continue
-        data = self._get_mocap_data(p_id)
-
-        data_slice = data.loc[self.timelog[phase]["start"].iloc[0] : self.timelog[phase]["end"].iloc[0]]
-        return data_slice
-
-    def _get_mocap_data(self, p_id: str) -> pd.DataFrame:
-        if self.use_cache:
-            return _cached_load_mocap_data(self.base_path, p_id)
-        return _load_mocap_data(self.base_path, p_id)
-=======
         p_id = self.group_label.participant
         condition = self.group_label.condition
         phase = self.group_label.phase
 
         # TODO continue
+        data = self._get_mocap_data(p_id)
         # file_path = self.base_path.joinpath(f"data_per_participant/{p_id}/mocap/processed/{p_id}-002.mvnx")
         file_path = self.base_path.joinpath(
             f"data_per_participant/{p_id}/mocap/export/D07_VP_DryRun_Monica_GERTfirst-001.mvnx"
         )
 
+        data_slice = data.loc[self.timelog[phase]["start"].iloc[0] : self.timelog[phase]["end"].iloc[0]]
+        return data_slice
         if self.use_cache:
             data = _cached_load_xsens_data(file_path)
         else:
@@ -154,12 +127,14 @@
         timelog = self.timelog.iloc[0]
         data = data.loc[timelog[phase]["start"] : timelog[phase]["end"]]
 
-        return data
+    def _get_mocap_data(self, p_id: str) -> pd.DataFrame:
+        if self.use_cache:
+            return _cached_load_mocap_data(self.base_path, p_id)
+        return _load_mocap_data(self.base_path, p_id)
 
     @property
     def condition_order(self):
         file_path = self.base_path.joinpath("metadata/condition_order.csv")
         data = pd.read_csv(file_path, index_col=0)
 
-        return data.reindex(self.index["participant"].unique())
->>>>>>> f4a0e2cc
+        return data.reindex(self.index["participant"].unique())