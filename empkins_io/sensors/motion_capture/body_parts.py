from typing import Sequence, Dict

from typing_extensions import Literal, get_args

SYSTEMS = Literal["perception_neuron", "xsens"]

BODY_PART_PERCEPTION_NEURON = Literal[
    "Hips",
    "RightUpLeg",
    "RightLeg",
    "RightFoot",
    "LeftUpLeg",
    "LeftLeg",
    "LeftFoot",
    "Spine",
    "Spine1",
    "Spine2",
    "Spine3",
    "Neck",
    "Head",
    "RightShoulder",
    "RightArm",
    "RightForeArm",
    "RightHand",
    "RightHandThumb1",
    "RightHandThumb2",
    "RightHandThumb3",
    "RightInHandIndex",
    "RightHandIndex1",
    "RightHandIndex2",
    "RightHandIndex3",
    "RightInHandMiddle",
    "RightHandMiddle1",
    "RightHandMiddle2",
    "RightHandMiddle3",
    "RightInHandRing",
    "RightHandRing1",
    "RightHandRing2",
    "RightHandRing3",
    "RightInHandPinky",
    "RightHandPinky1",
    "RightHandPinky2",
    "RightHandPinky3",
    "LeftShoulder",
    "LeftArm",
    "LeftForeArm",
    "LeftHand",
    "LeftHandThumb1",
    "LeftHandThumb2",
    "LeftHandThumb3",
    "LeftInHandIndex",
    "LeftHandIndex1",
    "LeftHandIndex2",
    "LeftHandIndex3",
    "LeftInHandMiddle",
    "LeftHandMiddle1",
    "LeftHandMiddle2",
    "LeftHandMiddle3",
    "LeftInHandRing",
    "LeftHandRing1",
    "LeftHandRing2",
    "LeftHandRing3",
    "LeftInHandPinky",
    "LeftHandPinky1",
    "LeftHandPinky2",
    "LeftHandPinky3",
]

<<<<<<< HEAD
BODY_PART_GROUP = Literal["TotalBody", "UpperExtremities", "LowerExtremities", "Trunk"]

BODY_PART_MAPPING: Dict[BODY_PART_GROUP, Sequence[BODY_PART]] = {
    "TotalBody": [
        "Hips",
        "RightUpLeg",
        "RightLeg",
        "RightFoot",
        "LeftUpLeg",
        "LeftLeg",
        "LeftFoot",
        "Spine",
        "Spine1",
        "Spine2",
        "Spine3",
        "Neck",
        "Head",
=======
BODY_PART_XSENS = Literal[
    "Head",
    "L3",
    "L5",
    "LeftFoot",
    "LeftForeArm",
    "LeftHand",
    "LeftLowerLeg",
    "LeftShoulder",
    "LeftToe",
    "LeftUpperArm",
    "LeftUpperLeg",
    "Neck",
    "Pelvis",
    "RightFoot",
    "RightForeArm",
    "RightHand",
    "RightLowerLeg",
    "RightShoulder",
    "RightToe",
    "RightUpperArm",
    "RightUpperLeg",
    "T12",
    "T8",
]

BODY_PART_GROUP = Literal["TotalBody", "UpperExtremities", "LowerExtremities", "Trunk"]

BODY_PART_MAPPING_PERCEPTION_NEURON: Dict[
    BODY_PART_GROUP, Sequence[BODY_PART_PERCEPTION_NEURON]
] = {
    "TotalBody": get_args(BODY_PART_PERCEPTION_NEURON),
    "UpperExtremities": [
>>>>>>> f9971440
        "RightShoulder",
        "RightArm",
        "RightForeArm",
        "RightHand",
        "LeftShoulder",
        "LeftArm",
        "LeftForeArm",
        "LeftHand",
    ],
    "UpperExtremities": [
        "RightShoulder",
        "RightHand",
        "RightForeArm",
        "RightArm",
        "LeftShoulder",
        "LeftForeArm",
        "LeftArm",
        "LeftHand",
    ],
    "LowerExtremities": [
        "RightUpLeg",
        "RightLeg",
        "RightFoot",
        "LeftUpLeg",
        "LeftLeg",
        "LeftFoot",
    ],
    "Trunk": [
        "Hips",
        "Spine",
        "Spine1",
        "Spine2",
        "Spine3",
        "Neck",
    ],
<<<<<<< HEAD
=======
    "LowerExtremities": [
        "RightUpLeg",
        "RightLeg",
        "RightFoot",
        "LeftUpLeg",
        "LeftLeg",
        "LeftFoot",
    ],
    "Trunk": ["Hips", "Spine", "Spine1", "Spine2", "Spine3", "Neck"],
>>>>>>> f9971440
}

BODY_PART_MAPPING_XSENS: Dict[BODY_PART_GROUP, Sequence[BODY_PART_XSENS]] = {
    "TotalBody": get_args(BODY_PART_XSENS),
    "UpperExtremities": [
        "RightShoulder",
        "RightUpperArm",
        "RightForeArm",
        "RightHand",
        "LeftShoulder",
        "LeftUpperArm",
        "LeftForeArm",
        "LeftHand",
    ],
    "LowerExtremities": [
        "RightLowerLeg",
        "RightFoot",
        "RightToe",
        "LeftLowerLeg",
        "LeftFoot",
        "LeftToe",
    ],
    "Trunk": [
        "L3",
        "L5",
        "T8",
        "T12",
        "Neck",
    ],
}


def get_all_body_parts(system: str) -> Sequence[str]:
    """Return all body parts.

    Parameters
    ----------
    system : {'perception_neuron', 'xsens'}

    Returns
    -------

    """
    if system not in get_args(SYSTEMS):
        raise ValueError(
            f"Invalid 'system'! Expected one of {get_args(SYSTEMS)}, got {system}."
        )
    if system == "perception_neuron":
        return get_args(BODY_PART_PERCEPTION_NEURON)
    else:
        return get_args(BODY_PART_XSENS)


def get_body_parts_by_group(
    system: str,
    body_part_group: str,
) -> Sequence[str]:
    """Return all body parts belonging to the same body part group.

    Parameters
    ----------
    system : {'perception_neuron', 'xsens'}
    body_part_group : {'TotalBody', 'upper_extrem', 'lower_extrem', 'body'}
        body part group.

    Returns
    -------
    list of str
        all body parts belonging to ``body_body_part_group``

    See Also
    --------
    BODY_PART_GROUP
        all available body part groups
    BODY_PARTS
        all available body parts

    """
    if system not in get_args(SYSTEMS):
        raise ValueError(
            f"Invalid 'system'! Expected one of {get_args(SYSTEMS)}, got {system}."
        )
    if body_part_group not in get_args(BODY_PART_GROUP):
        raise ValueError(
            f"Invalid 'body_part_group'! Expected one of {get_args(BODY_PART_GROUP)}, got {body_part_group}."
        )
    if system == "perception_neuron":
        return BODY_PART_MAPPING_PERCEPTION_NEURON[body_part_group]
    else:
        return BODY_PART_MAPPING_XSENS[body_part_group]<|MERGE_RESOLUTION|>--- conflicted
+++ resolved
@@ -66,25 +66,6 @@
     "LeftHandPinky3",
 ]
 
-<<<<<<< HEAD
-BODY_PART_GROUP = Literal["TotalBody", "UpperExtremities", "LowerExtremities", "Trunk"]
-
-BODY_PART_MAPPING: Dict[BODY_PART_GROUP, Sequence[BODY_PART]] = {
-    "TotalBody": [
-        "Hips",
-        "RightUpLeg",
-        "RightLeg",
-        "RightFoot",
-        "LeftUpLeg",
-        "LeftLeg",
-        "LeftFoot",
-        "Spine",
-        "Spine1",
-        "Spine2",
-        "Spine3",
-        "Neck",
-        "Head",
-=======
 BODY_PART_XSENS = Literal[
     "Head",
     "L3",
@@ -113,30 +94,17 @@
 
 BODY_PART_GROUP = Literal["TotalBody", "UpperExtremities", "LowerExtremities", "Trunk"]
 
-BODY_PART_MAPPING_PERCEPTION_NEURON: Dict[
-    BODY_PART_GROUP, Sequence[BODY_PART_PERCEPTION_NEURON]
-] = {
+BODY_PART_MAPPING_PERCEPTION_NEURON: Dict[BODY_PART_GROUP, Sequence[BODY_PART_PERCEPTION_NEURON]] = {
     "TotalBody": get_args(BODY_PART_PERCEPTION_NEURON),
-    "UpperExtremities": [
->>>>>>> f9971440
-        "RightShoulder",
-        "RightArm",
-        "RightForeArm",
-        "RightHand",
-        "LeftShoulder",
-        "LeftArm",
-        "LeftForeArm",
-        "LeftHand",
-    ],
     "UpperExtremities": [
         "RightShoulder",
         "RightHand",
-        "RightForeArm",
         "RightArm",
         "LeftShoulder",
-        "LeftForeArm",
         "LeftArm",
         "LeftHand",
+        "RightForeArm",
+        "LeftForeArm",
     ],
     "LowerExtremities": [
         "RightUpLeg",
@@ -146,26 +114,7 @@
         "LeftLeg",
         "LeftFoot",
     ],
-    "Trunk": [
-        "Hips",
-        "Spine",
-        "Spine1",
-        "Spine2",
-        "Spine3",
-        "Neck",
-    ],
-<<<<<<< HEAD
-=======
-    "LowerExtremities": [
-        "RightUpLeg",
-        "RightLeg",
-        "RightFoot",
-        "LeftUpLeg",
-        "LeftLeg",
-        "LeftFoot",
-    ],
     "Trunk": ["Hips", "Spine", "Spine1", "Spine2", "Spine3", "Neck"],
->>>>>>> f9971440
 }
 
 BODY_PART_MAPPING_XSENS: Dict[BODY_PART_GROUP, Sequence[BODY_PART_XSENS]] = {
@@ -210,9 +159,7 @@
 
     """
     if system not in get_args(SYSTEMS):
-        raise ValueError(
-            f"Invalid 'system'! Expected one of {get_args(SYSTEMS)}, got {system}."
-        )
+        raise ValueError(f"Invalid 'system'! Expected one of {get_args(SYSTEMS)}, got {system}.")
     if system == "perception_neuron":
         return get_args(BODY_PART_PERCEPTION_NEURON)
     else:
@@ -245,9 +192,7 @@
 
     """
     if system not in get_args(SYSTEMS):
-        raise ValueError(
-            f"Invalid 'system'! Expected one of {get_args(SYSTEMS)}, got {system}."
-        )
+        raise ValueError(f"Invalid 'system'! Expected one of {get_args(SYSTEMS)}, got {system}.")
     if body_part_group not in get_args(BODY_PART_GROUP):
         raise ValueError(
             f"Invalid 'body_part_group'! Expected one of {get_args(BODY_PART_GROUP)}, got {body_part_group}."
