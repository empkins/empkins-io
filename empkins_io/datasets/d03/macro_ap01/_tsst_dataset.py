--- conflicted
+++ resolved
@@ -26,13 +26,7 @@
     """Class to conveniently access the data of the macro study dataset for subject and condition.
     If access is required per-phase, use :class:`MacroStudyTsstDatasetPerPhase` instead."""
 
-<<<<<<< HEAD
-    SUBJECTS_WITHOUT_MOCAP = (
-        "VP_31"
-    )
-=======
     SUBJECTS_WITHOUT_MOCAP = ("VP_03", "VP_31")
->>>>>>> 6c9dca35
 
     SUBJECTS_WITHOUT_PREP = (
         "VP_07",  # sign error in ftsst mocap data (arms)
@@ -41,12 +35,7 @@
         "VP_11",  # sign error in ftsst mocap data (arms)
         "VP_22",  # sign error in ftsst mocap data (arms)
         "VP_26",  # prep phase is missing entirely in mocap data
-<<<<<<< HEAD
         "VP_39"  # prep phase is missing entirely in mocap data
-=======
-        "VP_39",  # prep phase is missing entirely in mocap data
-        "VP_41",  # VP isn't seated during prep phase
->>>>>>> 6c9dca35
     )
 
     SUBSETS_WITHOUT_OPENPOSE_DATA = (
