--- conflicted
+++ resolved
@@ -176,13 +176,9 @@
 
     @property
     def cortisol(self) -> pd.DataFrame:
-<<<<<<< HEAD
         cortisol_path = self.data_tabular_path.joinpath(
             "saliva/cortisol/cleaned/cortisol_cleaned.csv"
         )
-=======
-        cortisol_path = self.base_path.joinpath("saliva/cortisol/cleaned/cortisol_cleaned.csv")
->>>>>>> 8beb4867
         return load_long_format_csv(cortisol_path)
 
     @property
