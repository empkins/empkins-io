--- conflicted
+++ resolved
@@ -40,24 +40,14 @@
     return biopac_df, fs
 
 
-<<<<<<< HEAD
-    emrad_file = emrad_dir.joinpath(f"emrad_data_{participant_id}_{condition}.h5")
+def _load_radar_data(base_path: path_t, participant_id: str, condition: str) -> tuple[DataFrame, float]:
+    radar_dir = _build_data_path(base_path, participant_id=participant_id, condition=condition).joinpath("emrad/raw")
 
-    emrad_dataset = EmradDataset.from_hd5_file(emrad_file)
+    radar_file = radar_dir.joinpath(f"emrad_data_{participant_id}_{condition}.h5")
+
+    radar_dataset = EmradDataset.from_hd5_file(radar_file)
     
-    return (emrad_dataset.data_as_df(add_sync_in=True, add_sync_out=True, index='local_datetime'), emrad_dataset.sampling_rate_hz)
-=======
-def _load_radar_data(base_path: path_t, participant_id: str, condition: str) -> tuple[DataFrame, float]:
-    radar_dir_path = _build_data_path(base_path, participant_id=participant_id, condition=condition).joinpath("emrad/raw")
-    radar_file_path = radar_dir_path.joinpath(f"emrad_data_{participant_id}_{condition}.h5")
-
-    dataset_radar = EmradDataset.from_hd5_file(radar_file_path)
-    radar_df = dataset_radar.data_as_df(index="local_datetime")
-    # radar_df.index.name = "time"
-    fs = dataset_radar.sampling_rate_hz
-    return radar_df, fs
-
->>>>>>> 4c09d46f
+    return (radar_dataset.data_as_df(add_sync_in=True, add_sync_out=True, index='local_datetime'), radar_dataset.sampling_rate_hz)
 
 def _load_timelog(base_path: path_t, participant_id: str, condition: str, phase: str, phase_fine: bool) -> pd.DataFrame:
     timelog_dir_path = _build_data_path(base_path, participant_id=participant_id, condition=condition).joinpath(
